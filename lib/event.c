--- conflicted
+++ resolved
@@ -1,8 +1,4 @@
-<<<<<<< HEAD
-/* Copyright 2011,2013 NORDUnet A/S. All rights reserved.
-=======
 /* Copyright 2011-2013 NORDUnet A/S. All rights reserved.
->>>>>>> 65b62d83
    See LICENSE for licensing information. */
 
 #if defined HAVE_CONFIG_H
@@ -310,11 +306,7 @@
   assert (conn->active_peer);
 
 #if defined (RS_ENABLE_TLS)
-<<<<<<< HEAD
   if (conn_type_tls_p (conn) && !conn_cred_psk (conn))
-=======
-  if (conn_type_tls(conn) && !conn_cred_psk(conn))
->>>>>>> 65b62d83
     if (tls_verify_cert (conn) != RSE_OK)
       {
         rs_debug (("%s: server cert verification failed\n", __func__));
