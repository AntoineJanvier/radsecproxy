--- conflicted
+++ resolved
@@ -1,10 +1,5 @@
-<<<<<<< HEAD
-/* Copyright 2011,2013 NORDUnet A/S. All rights reserved.
-   See LICENSE for licensing information.  */
-=======
 /* Copyright 2011 NORDUnet A/S. All rights reserved.
    See LICENSE for licensing information. */
->>>>>>> 65b62d83
 
 #ifdef _WIN32
 #define INLINE __inline
