<<<<<<< HEAD
/* Copyright 2012,2013 NORDUnet A/S. All rights reserved.
   See LICENSE for licensing information.  */
=======
/* Copyright 2012-2013 NORDUnet A/S. All rights reserved.
   See LICENSE for licensing information. */
>>>>>>> 65b62d83

#include <stdlib.h>
#include <string.h>
#include <radsec/radsec.h>
#include <radsec/radsec-impl.h>
#include "util.h"

char *
rs_strdup (struct rs_context *ctx, const char *s)
{
  size_t len;
  char *buf;

  len = strlen (s);
  buf = rs_malloc (ctx, len + 1);

  if (buf != NULL)
    memcpy (buf, s, len + 1);
  else
    rs_err_ctx_push (ctx, RSE_NOMEM, __func__);

  return buf;
}<|MERGE_RESOLUTION|>--- conflicted
+++ resolved
@@ -1,10 +1,5 @@
-<<<<<<< HEAD
-/* Copyright 2012,2013 NORDUnet A/S. All rights reserved.
-   See LICENSE for licensing information.  */
-=======
 /* Copyright 2012-2013 NORDUnet A/S. All rights reserved.
    See LICENSE for licensing information. */
->>>>>>> 65b62d83
 
 #include <stdlib.h>
 #include <string.h>
