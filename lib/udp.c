--- conflicted
+++ resolved
@@ -1,10 +1,5 @@
-<<<<<<< HEAD
 /* Copyright 2011,2013 NORDUnet A/S. All rights reserved.
-   See LICENSE for licensing information.  */
-=======
-/* Copyright 2011 NORDUnet A/S. All rights reserved.
    See LICENSE for licensing information. */
->>>>>>> 65b62d83
 
 #if defined HAVE_CONFIG_H
 #include <config.h>
@@ -68,13 +63,7 @@
 _evcb (evutil_socket_t fd, short what, void *user_data)
 {
   int err;
-<<<<<<< HEAD
   struct rs_message *msg = (struct rs_message *) user_data;
-  assert (msg);
-  assert (msg->conn);
-=======
-  struct rs_packet *pkt = (struct rs_packet *) user_data;
->>>>>>> 65b62d83
 
   rs_debug (("%s: fd=%d what =", __func__, fd));
   if (what & EV_TIMEOUT) rs_debug ((" TIMEOUT -- shouldn't happen!"));
@@ -82,8 +71,8 @@
   if (what & EV_WRITE) rs_debug ((" WRITE"));
   rs_debug (("\n"));
 
-  assert (pkt);
-  assert (pkt->conn);
+  assert (msg);
+  assert (msg->conn);
   if (what & EV_READ)
     {
       /* Read a single UDP packet and stick it in the struct
@@ -93,13 +82,7 @@
       assert (msg->rpkt);
       assert (msg->rpkt->data);
 
-<<<<<<< HEAD
       r = compat_recv (fd, msg->rpkt->data, RS_MAX_PACKET_LEN, MSG_TRUNC);
-=======
-      assert (pkt->rpkt->data);
-
-      r = compat_recv (fd, pkt->rpkt->data, RS_MAX_PACKET_LEN, MSG_TRUNC);
->>>>>>> 65b62d83
       if (r == -1)
 	{
 	  int sockerr = evutil_socket_geterror (msg->conn->fd);
@@ -112,47 +95,25 @@
 	    }
 
 	  /* Hard error.  */
-<<<<<<< HEAD
 	  rs_err_conn_push (msg->conn, RSE_SOCKERR,
                             "%d: recv: %d (%s)", fd, sockerr,
                             evutil_socket_error_to_string (sockerr));
 	  event_del (msg->conn->tev);
-	  return;
-=======
-	  rs_err_conn_push_fl (pkt->conn, RSE_SOCKERR, __FILE__, __LINE__,
-			       "%d: recv: %d (%s)", fd, sockerr,
-			       evutil_socket_error_to_string (sockerr));
-	  event_del (pkt->conn->tev);
           goto err_out;
->>>>>>> 65b62d83
 	}
       event_del (msg->conn->tev);
       if (r < 20 || r > RS_MAX_PACKET_LEN)	/* Short or long packet.  */
 	{
-<<<<<<< HEAD
 	  rs_err_conn_push (msg->conn, RSE_INVALID_MSG,
-			    "invalid message length: %d",
-			    msg->rpkt->length);
-	  return;
-=======
-	  rs_err_conn_push (pkt->conn, RSE_INVALID_PKT,
-                            "invalid packet length: %d", r);
+			    "invalid message length: %d", r);
           goto err_out;
->>>>>>> 65b62d83
 	}
       msg->rpkt->length = (msg->rpkt->data[2] << 8) + msg->rpkt->data[3];
       err = nr_packet_ok (msg->rpkt);
       if (err)
 	{
-<<<<<<< HEAD
-	  rs_err_conn_push_fl (msg->conn, err, __FILE__, __LINE__,
-			       "invalid message");
-	  return;
-=======
-	  rs_err_conn_push_fl (pkt->conn, -err, __FILE__, __LINE__,
-			       "invalid packet");
+	  rs_err_conn_push (msg->conn, -err, "invalid message");
           goto err_out;
->>>>>>> 65b62d83
 	}
       /* Hand over message to user.  This changes ownership of msg.
 	 Don't touch it afterwards -- it might have been freed.  */
@@ -161,7 +122,6 @@
     }
   else if (what & EV_WRITE)
     {
-<<<<<<< HEAD
       if (conn_originating_p (msg->conn))
         {
           /* We're a client. */
@@ -179,20 +139,11 @@
 	if (_send (msg->conn, fd) == RSE_OK)
 	  if (msg->conn->callbacks.sent_cb)
 	    msg->conn->callbacks.sent_cb (msg->conn->base_.user_data);
-=======
-      if (!pkt->conn->is_connected)
-	event_on_connect (pkt->conn, pkt);
-
-      if (pkt->conn->out_queue)
-	if (_send (pkt->conn, fd) == RSE_OK)
-	  if (pkt->conn->callbacks.sent_cb)
-	    pkt->conn->callbacks.sent_cb (pkt->conn->user_data);
->>>>>>> 65b62d83
     }
   return;
 
  err_out:
-  rs_conn_disconnect (pkt->conn);
+  rs_conn_disconnect (msg->conn);
 }
 
 int
