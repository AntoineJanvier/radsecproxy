--- conflicted
+++ resolved
@@ -1,5 +1,4 @@
 Libradsec is a RADIUS library for clients doing RADIUS over UDP or
-<<<<<<< HEAD
 TLS. The goal is to eventually add transports TCP and DTLS.
 
 
@@ -11,10 +10,6 @@
 branch.
 
  * NOTE * NOTE * NOTE * NOTE * NOTE * NOTE * NOTE * NOTE * NOTE *
-=======
-TLS. The goal is to add support for writing servers (and thus proxies)
-and to add transports TCP and DTLS.
->>>>>>> 65b62d83
 
 
 The canonical pickup point is
@@ -25,11 +20,7 @@
 LICENSE file.
 
 
-<<<<<<< HEAD
 Libradsec depends on
-=======
-Libradsec depends on 
->>>>>>> 65b62d83
 - libconfuse
 - libevent2
 - openssl (if configured with --enable-tls)
