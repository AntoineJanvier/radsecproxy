AUTOMAKE_OPTIONS = foreign
ACLOCAL_AMFLAGS = -I m4

# Shared library interface version, i.e. -version-info to Libtool,
# expressed as three integers CURRENT:REVISION:AGE.
#
<<<<<<< HEAD
# CURRENT is the version number of the current interface.
# Increment CURRENT when the library interface changes.
#
# REVISION is the version number of the _implementation_ of the
# CURRENT interface.
# Set REVISION to 0 when CURRENT changes, else increment.
#
# AGE is the number of interfaces this library implements, i.e. how
# many versions before CURRENT that are supported.
# Increment AGE when the library interface is _extended_.
# Set AGE to 0 when the library interface is _changed_.
=======
# CURRENT is the version number of the current interface. Increment
# CURRENT when the library interface has changed or has been extended.
#
# REVISION is the version number of the _implementation_ of the
# CURRENT interface. Set REVISION to 0 when CURRENT changes, else
# increment.
#
# AGE is the number of interfaces this library implements, i.e. how
# many versions before CURRENT that are supported. Increment AGE when
# the library interface is _extended_. Set AGE to 0 when the library
# interface is _changed_.
>>>>>>> 65b62d83

VER_CUR = 1
VER_REV = 0
VER_AGE = 0

SUBDIRS = radius radsecproxy include . examples
DIST_SUBDIRS = $(SUBDIRS) tests

INCLUDES = -I$(srcdir)/include
AM_CFLAGS = -Wall -Werror -g

lib_LTLIBRARIES = libradsec.la

libradsec_la_SOURCES = \
	avp.c \
	compat.c \
	conf.c \
	confutil.c \
	conn.c \
	debug.c \
	err.c \
	event.c \
	listener.c \
	message.c \
	peer.c \
	radsec.c \
	request.c \
	send.c \
	tcp.c \
	udp.c \
	util.c

if RS_ENABLE_TLS
  libradsec_la_SOURCES += tls.c
else
  libradsec_la_SOURCES += md5.c
endif

<<<<<<< HEAD
EXTRA_DIST = HACKING LICENSE
EXTRA_libradsec_la_DEPENDENCIES = radsec.sym

libradsec_la_CFLAGS = \
	$(AM_CFLAGS) -DHAVE_CONFIG_H -DDEBUG -DDEBUG_LEVENT
libradsec_la_LDFLAGS = \
	-version-info $(VER_CUR):$(VER_REV):$(VER_AGE) \
	-export-symbols radsec.sym
libradsec_la_LIBADD = \
	radsecproxy/libradsec-radsecproxy.la \
	radius/libradsec-radius.la
=======
libradsec_la_SOURCES += \
	compat.h \
	conn.h \
	debug.h \
	err.h \
	event.h \
	md5.h \
	packet.h \
	peer.h \
	radsec.h \
	tcp.h \
	tls.h \
	udp.h \
	util.h

EXTRA_DIST = HACKING LICENSE libradsec.spec radsec.sym
AM_DISTCHECK_CONFIGURE_FLAGS = --enable-tls --enable-tls-psk

libradsec_la_LIBADD = radsecproxy/libradsec-radsecproxy.la radius/libradsec-radius.la
libradsec_la_LDFLAGS = -version-info 0:0:0 -export-symbols $(srcdir)/radsec.sym
libradsec_la_CFLAGS = $(AM_CFLAGS) -DHAVE_CONFIG_H -Werror # -DDEBUG -DDEBUG_LEVENT 
>>>>>>> 65b62d83
<|MERGE_RESOLUTION|>--- conflicted
+++ resolved
@@ -4,19 +4,6 @@
 # Shared library interface version, i.e. -version-info to Libtool,
 # expressed as three integers CURRENT:REVISION:AGE.
 #
-<<<<<<< HEAD
-# CURRENT is the version number of the current interface.
-# Increment CURRENT when the library interface changes.
-#
-# REVISION is the version number of the _implementation_ of the
-# CURRENT interface.
-# Set REVISION to 0 when CURRENT changes, else increment.
-#
-# AGE is the number of interfaces this library implements, i.e. how
-# many versions before CURRENT that are supported.
-# Increment AGE when the library interface is _extended_.
-# Set AGE to 0 when the library interface is _changed_.
-=======
 # CURRENT is the version number of the current interface. Increment
 # CURRENT when the library interface has changed or has been extended.
 #
@@ -28,7 +15,6 @@
 # many versions before CURRENT that are supported. Increment AGE when
 # the library interface is _extended_. Set AGE to 0 when the library
 # interface is _changed_.
->>>>>>> 65b62d83
 
 VER_CUR = 1
 VER_REV = 0
@@ -67,19 +53,6 @@
   libradsec_la_SOURCES += md5.c
 endif
 
-<<<<<<< HEAD
-EXTRA_DIST = HACKING LICENSE
-EXTRA_libradsec_la_DEPENDENCIES = radsec.sym
-
-libradsec_la_CFLAGS = \
-	$(AM_CFLAGS) -DHAVE_CONFIG_H -DDEBUG -DDEBUG_LEVENT
-libradsec_la_LDFLAGS = \
-	-version-info $(VER_CUR):$(VER_REV):$(VER_AGE) \
-	-export-symbols radsec.sym
-libradsec_la_LIBADD = \
-	radsecproxy/libradsec-radsecproxy.la \
-	radius/libradsec-radius.la
-=======
 libradsec_la_SOURCES += \
 	compat.h \
 	conn.h \
@@ -87,7 +60,6 @@
 	err.h \
 	event.h \
 	md5.h \
-	packet.h \
 	peer.h \
 	radsec.h \
 	tcp.h \
@@ -95,10 +67,14 @@
 	udp.h \
 	util.h
 
-EXTRA_DIST = HACKING LICENSE libradsec.spec radsec.sym
-AM_DISTCHECK_CONFIGURE_FLAGS = --enable-tls --enable-tls-psk
+EXTRA_DIST = HACKING LICENSE radsec.sym
+EXTRA_libradsec_la_DEPENDENCIES = radsec.sym
 
-libradsec_la_LIBADD = radsecproxy/libradsec-radsecproxy.la radius/libradsec-radius.la
-libradsec_la_LDFLAGS = -version-info 0:0:0 -export-symbols $(srcdir)/radsec.sym
-libradsec_la_CFLAGS = $(AM_CFLAGS) -DHAVE_CONFIG_H -Werror # -DDEBUG -DDEBUG_LEVENT 
->>>>>>> 65b62d83
+libradsec_la_CFLAGS = \
+	$(AM_CFLAGS) -DHAVE_CONFIG_H #-DDEBUG -DDEBUG_LEVENT
+libradsec_la_LDFLAGS = \
+	-version-info $(VER_CUR):$(VER_REV):$(VER_AGE) \
+	-export-symbols $(srcdir)/radsec.sym
+libradsec_la_LIBADD = \
+	radsecproxy/libradsec-radsecproxy.la \
+	radius/libradsec-radius.la