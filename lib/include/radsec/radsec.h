--- conflicted
+++ resolved
@@ -1,11 +1,7 @@
 /** \file radsec.h
     \brief Public interface for libradsec. */
 
-<<<<<<< HEAD
-/* Copyright 2010,2011,2013 NORDUnet A/S. All rights reserved.
-=======
 /* Copyright 2010-2013 NORDUnet A/S. All rights reserved.
->>>>>>> 65b62d83
    See LICENSE for licensing information. */
 
 #ifndef _RADSEC_RADSEC_H_
@@ -370,17 +366,25 @@
 /** Free all memory allocated for message \a msg.  */
 void rs_message_destroy(struct rs_message *msg);
 
-<<<<<<< HEAD
 /** Send \a msg on the connection associated with \a msg.
     If no callback is registered with the connection
     (\a rs_conn_set_callbacks), the event loop is run by
     \a rs_message_send and it blocks until the message has been
     succesfully sent.
 
+    Note that sending can fail in several ways, f.ex. if the
+    transmission protocol in use is connection oriented
+    (\a RS_CONN_TYPE_TCP and \a RS_CONN_TYPE_TLS) and the connection
+    can not be established.
+
+    Also note that no retransmission is being done. This is required
+    for connectionless transport protocols (\a RS_CONN_TYPE_UDP and
+    \a RS_CONN_TYPE_DTLS). The "request" API with \a rs_request_send can
+    help with this.
+
     \return On success, RSE_OK (0) is returned. On error, !0 is
     returned and a struct \a rs_error is pushed on the error stack for
-    the connection. The error can be accessed using \a
-    rs_err_conn_pop. */
+    the connection. The error can be accessed using \a rs_err_conn_pop. */
 int rs_message_send(struct rs_message *msg);
 
 /** Create a RADIUS authentication request message associated with
@@ -394,35 +398,6 @@
                                     const char *user_pw);
 
 /*** Append \a tail to message \a msg.  */
-=======
-/** Send packet \a pkt on the connection associated with \a pkt.
-    \a user_data is passed to the \a rs_conn_packet_received_cb callback
-    registered with the connection. If no callback is registered with
-    the connection, the event loop is run by \a rs_packet_send and it
-    blocks until the full packet has been sent. Note that sending can
-    fail in several ways, f.ex. if the transmission protocol in use
-    is connection oriented (\a RS_CONN_TYPE_TCP and \a RS_CONN_TYPE_TLS)
-    and the connection can not be established. Also note that no
-    retransmission is done, something that is required for connectionless
-    transport protocols (\a RS_CONN_TYPE_UDP and \a RS_CONN_TYPE_DTLS).
-    The "request" API with \a rs_request_send can help with this.
-
-    \return On success, RSE_OK (0) is returned. On error, !0 is
-    returned and a struct \a rs_error is pushed on the error stack for
-    the connection. The error can be accessed using \a rs_err_conn_pop. */
-int rs_packet_send(struct rs_packet *pkt, void *user_data);
-
-/** Create a RADIUS authentication request packet associated with
-    connection \a conn.  Optionally, User-Name and User-Password
-    attributes are added to the packet using the data in \a user_name
-    and \a user_pw.  */
-int rs_packet_create_authn_request(struct rs_connection *conn,
-				   struct rs_packet **pkt,
-				   const char *user_name,
-				   const char *user_pw);
-
-/*** Append \a tail to packet \a pkt.  */
->>>>>>> 65b62d83
 int
 rs_message_append_avp(struct rs_message *msg,
                       unsigned int attribute, unsigned int vendor,
