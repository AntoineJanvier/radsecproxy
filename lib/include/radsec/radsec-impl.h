/** @file libradsec-impl.h
    @brief Libraray internal header file for libradsec. */

<<<<<<< HEAD
/* Copyright 2010,2011,2013 NORDUnet A/S. All rights reserved.
=======
/* Copyright 2010-2013 NORDUnet A/S. All rights reserved.
>>>>>>> 65b62d83
   See LICENSE for licensing information. */

#ifndef _RADSEC_RADSEC_IMPL_H_
#define _RADSEC_RADSEC_IMPL_H_ 1

#include <assert.h>
#include <event2/util.h>
#include <confuse.h>
#if defined(RS_ENABLE_TLS)
#include <openssl/ssl.h>
#endif
#include "compat.h"

/**************/
/* Constants. */
#define RS_HEADER_LEN 4
#define RS_CONN_MAGIC_BASE 0xAE004711u
#define RS_CONN_MAGIC_GENERIC 0x843AEF47u
#define RS_CONN_MAGIC_LISTENER 0xDCB04783u

/***************/
/* Data types. */
enum rs_cred_type {
    RS_CRED_NONE = 0,
    /* TLS pre-shared keys, RFC 4279. */
    RS_CRED_TLS_PSK,
    /* RS_CRED_TLS_DH_PSK, */
    /* RS_CRED_TLS_RSA_PSK, */
};
typedef unsigned int rs_cred_type_t;

enum rs_key_encoding {
    RS_KEY_ENCODING_UTF8 = 1,
    RS_KEY_ENCODING_ASCII_HEX = 2,
};
typedef unsigned int rs_key_encoding_t;

enum rs_peer_type {
    RS_PEER_TYPE_CLIENT = 1,
    RS_PEER_TYPE_SERVER = 2
};

enum rs_conn_subtype {
    RS_CONN_OBJTYPE_BASE = 1,
    RS_CONN_OBJTYPE_GENERIC,
    RS_CONN_OBJTYPE_LISTENER,
};

#if defined (__cplusplus)
extern "C" {
#endif

struct rs_credentials {
    enum rs_cred_type type;
    char *identity;
    char *secret;
    enum rs_key_encoding secret_encoding;
};

struct rs_error {
    int code;
    char buf[1024];
};

/** Configuration object for a connection. */
struct rs_peer {
    enum rs_peer_type type;
    struct rs_conn_base *connbase; /**< For error handling. */
    struct rs_realm *realm;
    char *hostname;
    char *service;
    char *secret;               /* RADIUS secret. */
    struct evutil_addrinfo *addr_cache;
    char *cacertfile;
    char *cacertpath;
    char *certfile;
    char *certkeyfile;
    struct rs_credentials *transport_cred;
    struct rs_peer *next;
};

/** Configuration object for a RADIUS realm. */
struct rs_realm {
    char *name;
    enum rs_conn_type type;
    int timeout;
    int retries;
    struct rs_listener *listeners;
    struct rs_peer *local_addr;
    struct rs_peer *peers;
    struct rs_realm *next;
};

/** Top configuration object. */
struct rs_config {
    struct rs_realm *realms;
    cfg_t *cfg;
};

/** Libradsec context. */
struct rs_context {
    struct rs_config *config;
    struct rs_realm *realms;
    struct rs_alloc_scheme alloc_scheme;
    struct rs_error *err;
    struct event_base *evb;
};

/** Base class for a connection. */
struct rs_conn_base {
    uint32_t magic;             /* Must be one of RS_CONN_MAGIC_*. */
    struct rs_context *ctx;
    struct rs_realm *realm;	/* Owned by ctx. */
    enum rs_conn_type transport;
    /** For a listener, allowed client addr/port pairs.
     For an outgoing connection, set of configured servers.
     For an incoming connection, the peer (as the only entry). */
    struct rs_peer *peers;
    struct timeval timeout;
    int tryagain;		/* For server failover. */
    void *user_data;
    struct rs_error *err;
    int fd;			/* Socket. */
    /* TCP transport specifics. */
    struct bufferevent *bev;	/* Buffer event. */
    /* UDP transport specifics. */
    struct event *wev;		/* Write event (for UDP). */
    struct event *rev;		/* Read event (for UDP). */
};


enum rs_conn_state {
    RS_CONN_STATE_UNDEFINED = 0,
    RS_CONN_STATE_CONNECTING,
    RS_CONN_STATE_CONNECTED,
};

/** A generic connection. */
struct rs_connection {
    struct rs_conn_base base_;
    struct event *tev;		/* Timeout event. */
    struct rs_conn_callbacks callbacks;
    enum rs_conn_state state;
    struct rs_peer *active_peer;
    struct rs_message *out_queue; /* Queue for outgoing UDP packets. */
#if defined(RS_ENABLE_TLS)
    /* TLS specifics. */
    SSL_CTX *tls_ctx;
    SSL *tls_ssl;
#endif
};

<<<<<<< HEAD
/** A listening connection. Spawns generic connections when peers
    connect to it. */
struct rs_listener {
    struct rs_conn_base base_;
    struct evconnlistener *evlistener;
    struct rs_listener_callbacks callbacks;
    struct rs_listener *next;
};

enum rs_message_flags {
    RS_MESSAGE_HEADER_READ,
    RS_MESSAGE_RECEIVED,
    RS_MESSAGE_SENT,
=======
enum rs_packet_flags {
    RS_PACKET_HEADER_READ,
    RS_PACKET_RECEIVED,
    RS_PACKET_SENT,
>>>>>>> 65b62d83
};

struct radius_packet;

struct rs_message {
    struct rs_connection *conn;
    unsigned int flags;
    uint8_t hdr[RS_HEADER_LEN];
    struct radius_packet *rpkt;	/* FreeRADIUS object. */
    struct rs_message *next;	/* Used for UDP output queue. */
};

#if defined (__cplusplus)
}
#endif

/***********************/
/* Convenience macros. */

/* Memory allocation. */
#define rs_calloc(h, nmemb, size) ((h)->alloc_scheme.calloc != NULL \
     ? (h)->alloc_scheme.calloc : calloc)((nmemb), (size))
#define rs_malloc(h, size) ((h)->alloc_scheme.malloc != NULL \
     ? (h)->alloc_scheme.malloc : malloc)((size))
#define rs_free(h, ptr) ((h)->alloc_scheme.free != NULL \
     ? (h)->alloc_scheme.free : free)((ptr))
#define rs_realloc(h, ptr, size) ((h)->alloc_scheme.realloc != NULL \
     ? (h)->alloc_scheme.realloc : realloc)((ptr), (size))
#define min(a, b) ((a) < (b) ? (a) : (b))
#define max(a, b) ((a) > (b) ? (a) : (b))

/* Basic CPP-based classes, proudly borrowed from Tor. */
#if defined(__GNUC__) && __GNUC__ > 3
 #define STRUCT_OFFSET(tp, member) __builtin_offsetof(tp, member)
#else
 #define STRUCT_OFFSET(tp, member) \
   ((off_t) (((char*)&((tp*)0)->member)-(char*)0))
#endif
#define SUBTYPE_P(p, subtype, basemember) \
  ((void*) (((char*)(p)) - STRUCT_OFFSET(subtype, basemember)))
#define DOWNCAST(to, ptr) ((to*)SUBTYPE_P(ptr, to, base_))
#define TO_BASE_CONN(c) (&((c)->base_))
static struct rs_connection *TO_GENERIC_CONN (struct rs_conn_base *);
static struct rs_listener *TO_LISTENER_CONN (struct rs_conn_base *);
static INLINE struct rs_connection *TO_GENERIC_CONN (struct rs_conn_base *b)
{
  assert (b->magic == RS_CONN_MAGIC_GENERIC);
  return DOWNCAST (struct rs_connection, b);
}
static INLINE struct rs_listener *TO_LISTENER_CONN (struct rs_conn_base *b)
{
  assert (b->magic == RS_CONN_MAGIC_LISTENER);
  return DOWNCAST (struct rs_listener, b);
}

#endif /* _RADSEC_RADSEC_IMPL_H_ */

/* Local Variables: */
/* c-file-style: "stroustrup" */
/* End: */<|MERGE_RESOLUTION|>--- conflicted
+++ resolved
@@ -1,11 +1,7 @@
 /** @file libradsec-impl.h
     @brief Libraray internal header file for libradsec. */
 
-<<<<<<< HEAD
-/* Copyright 2010,2011,2013 NORDUnet A/S. All rights reserved.
-=======
 /* Copyright 2010-2013 NORDUnet A/S. All rights reserved.
->>>>>>> 65b62d83
    See LICENSE for licensing information. */
 
 #ifndef _RADSEC_RADSEC_IMPL_H_
@@ -136,7 +132,6 @@
     struct event *rev;		/* Read event (for UDP). */
 };
 
-
 enum rs_conn_state {
     RS_CONN_STATE_UNDEFINED = 0,
     RS_CONN_STATE_CONNECTING,
@@ -158,7 +153,6 @@
 #endif
 };
 
-<<<<<<< HEAD
 /** A listening connection. Spawns generic connections when peers
     connect to it. */
 struct rs_listener {
@@ -172,12 +166,6 @@
     RS_MESSAGE_HEADER_READ,
     RS_MESSAGE_RECEIVED,
     RS_MESSAGE_SENT,
-=======
-enum rs_packet_flags {
-    RS_PACKET_HEADER_READ,
-    RS_PACKET_RECEIVED,
-    RS_PACKET_SENT,
->>>>>>> 65b62d83
 };
 
 struct radius_packet;
