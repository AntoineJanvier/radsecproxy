--- conflicted
+++ resolved
@@ -25,14 +25,11 @@
 	- Don't follow NULL the pointer at debug level 5 (RADSECPROXY-68).
 	- Avoid a deadlock situation with dynamic servers (RADSECPROXY-73).
 	- Completely reload CAs and CRLs with cacheExpiry (RADSECPROXY-50).
-<<<<<<< HEAD
 	- Tie Access-Request log lines to response log lines (RADSECPROXY-60).
 	- Take lock on realm refcount before updating it (RADSECPROXY-77).
 	- Fix a couple of memory leaks and NULL ptr derefs in error cases.
 	- Don't forget about good dynamically discovered (TLS) connections
 	(RADSECPROXY-69).
-=======
->>>>>>> 05b832e0
 
 2016-09-21 1.6.8
 	Bug fixes:
