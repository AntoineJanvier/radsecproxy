--- conflicted
+++ resolved
@@ -68,36 +68,24 @@
 }
 
 int debug_set_destination(char *dest, int log_type) {
-<<<<<<< HEAD
     static const char *facstrings[] = {
         "LOG_DAEMON", "LOG_MAIL", "LOG_USER", "LOG_LOCAL0",
 	"LOG_LOCAL1", "LOG_LOCAL2", "LOG_LOCAL3", "LOG_LOCAL4",
 	"LOG_LOCAL5", "LOG_LOCAL6", "LOG_LOCAL7", NULL };
     static const int facvals[] = {
         LOG_DAEMON, LOG_MAIL, LOG_USER, LOG_LOCAL0,
-=======
-    static const char *facstrings[] = { "LOG_DAEMON", "LOG_MAIL", "LOG_USER", "LOG_LOCAL0",
-	"LOG_LOCAL1", "LOG_LOCAL2", "LOG_LOCAL3", "LOG_LOCAL4",
-	"LOG_LOCAL5", "LOG_LOCAL6", "LOG_LOCAL7", NULL };
-    static const int facvals[] = { LOG_DAEMON, LOG_MAIL, LOG_USER, LOG_LOCAL0,
->>>>>>> ac5c1024
 	LOG_LOCAL1, LOG_LOCAL2, LOG_LOCAL3, LOG_LOCAL4,
 	LOG_LOCAL5, LOG_LOCAL6, LOG_LOCAL7 };
     extern int errno;
     int i;
 
     if (!strncasecmp(dest, "file:///", 8)) {
-<<<<<<< HEAD
 	if (log_type != FTICKS_LOG) {
-=======
-	if (log_type!=FTICKS_LOG) {
->>>>>>> ac5c1024
 	    debug_filepath = stringcopy(dest + 7, 0);
 	    debug_file = fopen(debug_filepath, "a");
 	    if (!debug_file) {
 	        debug_file = stderr;
 	        debugx(1, DBG_ERR, "Failed to open logfile %s\n%s",
-<<<<<<< HEAD
                        debug_filepath, strerror(errno));
 	    }
 	    setvbuf(debug_file, NULL, _IONBF, 0);
@@ -112,21 +100,6 @@
             dest += 11;
             if (*dest == '/')
                 dest++;
-=======
-	    	   debug_filepath, strerror(errno));
-	    }
-	    setvbuf(debug_file, NULL, _IONBF, 0);
-	} else {
-	    debug(DBG_WARN, "FTicksSyslogFacility starting with file:/// not permitted, assuming default F-Ticks destination");
-	}
-	return 1;
-    }
-    if (!strncasecmp(dest, "x-syslog://", 11) || (log_type==FTICKS_LOG)) {
-	if (!strncasecmp(dest, "x-syslog://", 11)) {
-		dest += 11;
-		if (*dest == '/')
-	    	  dest++;
->>>>>>> ac5c1024
 	}
 	if (*dest) {
 	    for (i = 0; facstrings[i]; i++)
@@ -134,41 +107,21 @@
 		    break;
 	    if (!facstrings[i])
 		debugx(1, DBG_ERR, "Unknown syslog facility %s", dest);
-<<<<<<< HEAD
-	    if (log_type == FTICKS_LOG)
+	    if (log_type != FTICKS_LOG)
+		debug_syslogfacility = facvals[i];
+#if defined(WANT_FTICKS)
+            else if (log_type == FTICKS_LOG)
 		fticks_syslogfacility = facvals[i];
-	    else
-		debug_syslogfacility = facvals[i];
+#endif
 	} else {
-            if (log_type == FTICKS_LOG)
+            if (log_type != FTICKS_LOG)
+                debug_syslogfacility = LOG_DAEMON;
+#if defined(WANT_FTICKS)
+            else if (log_type == FTICKS_LOG)
                 fticks_syslogfacility = 0;
-            else
-                debug_syslogfacility = LOG_DAEMON;
-    	}
-	if (log_type == FTICKS_LOG) {
-            if (fticks_syslogfacility && !debug_syslogfacility) {
-                openlog(debug_ident, LOG_PID, fticks_syslogfacility);
-            }
-	} else {
-            openlog(debug_ident, LOG_PID, debug_syslogfacility);
-        }
-=======
-#if defined(WANT_FTICKS)
-	    if (log_type==FTICKS_LOG)
-		fticks_syslogfacility = facvals[i];
-#endif
-	    if (log_type!=FTICKS_LOG)
-		debug_syslogfacility = facvals[i];
-	} else {
-#if defined(WANT_FTICKS)
-		if (log_type==FTICKS_LOG)
-		   fticks_syslogfacility = 0;
-#endif
-		if (log_type!=FTICKS_LOG)
-	    	   debug_syslogfacility = LOG_DAEMON;
+#endif
     	}
 	openlog(debug_ident, LOG_PID, debug_syslogfacility);
->>>>>>> ac5c1024
 	return 1;
     }
     debug(DBG_ERR, "Unknown log destination, exiting %s", dest);
@@ -291,11 +244,7 @@
     if (!debug_syslogfacility && !fticks_syslogfacility)
     	debug_logit(0xff, format, ap);
     else {
-<<<<<<< HEAD
     	priority = LOG_DEBUG | fticks_syslogfacility;
-=======
-    	priority = LOG_DEBUG|fticks_syslogfacility;
->>>>>>> ac5c1024
     	vsyslog(priority, format, ap);
     	va_end(ap);
     }
